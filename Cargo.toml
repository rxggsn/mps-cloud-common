[package]
name = "common"
version = "0.1.0"
edition = "2021"

# See more keys and their definitions at https://doc.rust-lang.org/cargo/reference/manifest.html

[dependencies]
futures = { version = "0.3.25", optional = true }

tokio = { version = "1", features = [
    "rt",
    "rt-multi-thread",
    "macros",
    "net",
    "fs",
    "io-util",
] }
tonic = { version = "0.10", optional = false }
serde_json = "1"
serde_yaml = "0.9"
serde = { version = "1", features = ["derive"] }
tracing = "0.1"
bytes = "1"
chrono = "0.4"
rdkafka = { version = "0.29", optional = true }
redis = { version = "0.22", features = [
    "default",
    "tokio-comp",
], optional = true }
hostname = "^0.3"
crossbeam-skiplist = "*"
crc = { version = "3.0", optional = true }
aes = { version = "0.8.4", optional = true }
ctr = { version = "0.9.2", optional = true }
regex = "1"
elasticsearch = { version = "7.10.1-alpha.1", optional = true }
tracing-subscriber = { version = "0.3", optional = true }
tokio-postgres = { version = "0.7.8", optional = true }
postgres-types = { version = "0.2.5", optional = true }

kube = { version = "0.85.0", features = ["runtime", "derive"], optional = true }
k8s-openapi = { version = "0.19.0", features = ["v1_27"], optional = true }
tower = { version = "0.4.13", optional = true }
rand = "0.8.5"
rocksdb = { version = "0.21.0", optional = true, default-features = false, features = [
    "lz4",
] }
sled = { version = "0.34", optional = true }
<<<<<<< HEAD
aes-gcm-siv = { version = "0.11", optional = true }
derive-new = "0.7.0"
hex = "0.4.3"
sm4 = { version = "0.5.1", optional = true }
rsa = { version = "0.9.6", optional = true, features = ["pem"] }
sm2 = { version = "0.13.3", optional = true }
sha2 = { version = "0.10", optional = true, features = ["oid"] }
base64 = { version = "0.22.1", optional = true }
=======
tokio-stream = { version = "0.1.12", optional = true }
>>>>>>> 9a589cd8

[dependencies.uuid]
version = "1.2.1"
features = [
    "v4", # Lets you generate random UUIDs
    "fast-rng", # Use a faster (but still sufficiently random) RNG
    "macro-diagnostics", # Enable better diagnostics for compile-time UUIDs
]

[dependencies.http]
version = "0.2"
optional = true

[dependencies.hyper]
version = "0.14.14"
optional = true

[dependencies.tower-service]
version = "0.3.2"
optional = true

[build-dependencies]
tonic-build = "0.10"
prost-build = "0.12"


[features]
pgx = ["tokio-postgres", "postgres-types"]
kafkax = ["rdkafka", "futures"]
redisx = ["redis"]
elasticx = ["elasticsearch"]
logx = ["tracing-subscriber"]
rpcx = [
    "http",
    "hyper",
    "tower-service",
    "kube",
    "k8s-openapi",
    "futures",
    "tower",
]
full = [
    "kafkax",
    "redisx",
    "elasticx",
    "rpcx",
    "pgx",
    "crypto",
    "checksum",
    "concurrency",
    "dbx",
    "iox"
]
default = ["futures"]
crypto = ["aes", "ctr", "aes-gcm-siv", "sm4", "rsa", "sm2", "sha2", "base64"]
checksum = ["crc"]
concurrency = []
dbx = []
iox = ["tokio-stream", "futures"]
rocksdb-enable = ["rocksdb"]
sled-enable = ["sled"]

[dev-dependencies]
tokio-stream = { version = "0.1.12" }
tonic = { version = "0.10" }
prost = "0.12"
prost-types = "0.12"
tracing-subscriber = "0.3"
hex-literal = "0.4.1"<|MERGE_RESOLUTION|>--- conflicted
+++ resolved
@@ -47,7 +47,6 @@
     "lz4",
 ] }
 sled = { version = "0.34", optional = true }
-<<<<<<< HEAD
 aes-gcm-siv = { version = "0.11", optional = true }
 derive-new = "0.7.0"
 hex = "0.4.3"
@@ -56,9 +55,7 @@
 sm2 = { version = "0.13.3", optional = true }
 sha2 = { version = "0.10", optional = true, features = ["oid"] }
 base64 = { version = "0.22.1", optional = true }
-=======
 tokio-stream = { version = "0.1.12", optional = true }
->>>>>>> 9a589cd8
 
 [dependencies.uuid]
 version = "1.2.1"
